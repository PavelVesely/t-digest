/*
 * Licensed to Ted Dunning under one or more
 * contributor license agreements.  See the NOTICE file distributed with
 * this work for additional information regarding copyright ownership.
 * The ASF licenses this file to You under the Apache License, Version 2.0
 * (the "License"); you may not use this file except in compliance with
 * the License.  You may obtain a copy of the License at
 *
 *     http://www.apache.org/licenses/LICENSE-2.0
 *
 * Unless required by applicable law or agreed to in writing, software
 * distributed under the License is distributed on an "AS IS" BASIS,
 * WITHOUT WARRANTIES OR CONDITIONS OF ANY KIND, either express or implied.
 * See the License for the specific language governing permissions and
 * limitations under the License.
 */

package com.tdunning.math.stats;

import java.io.FileWriter;
import java.io.IOException;
import java.nio.ByteBuffer;
import java.util.ArrayList;
import java.util.Arrays;
import java.util.HashMap;
import java.util.List;
import java.util.Map;
import java.util.Random;

import org.apache.commons.math3.util.Pair;
import org.apache.mahout.common.RandomUtils;
<<<<<<< HEAD
import org.apache.mahout.math.jet.random.AbstractContinousDistribution;
import org.apache.mahout.math.jet.random.Exponential;
import org.apache.mahout.math.jet.random.Uniform;
=======
import org.junit.Assert;
>>>>>>> eca1125a
import org.junit.Before;
import org.junit.BeforeClass;
import org.junit.Test;
import org.junit.Ignore;

<<<<<<< HEAD
import com.carrotsearch.randomizedtesting.annotations.Seed;
=======
import java.io.IOException;
import java.nio.ByteBuffer;
import java.util.ArrayList;
import java.util.Collections;
import java.util.Iterator;
import java.util.List;
import java.util.Random;
>>>>>>> eca1125a

//to freeze the tests with a particular seed, put the seed on the next line
//@Seed("84527677CF03B566:A6FF596BDDB2D59D")
@Seed("1CD6F48E8CA53BD1:379C5BDEB3A02ACB")
@Ignore
public class MergingDigestTest extends TDigestTest {
    @BeforeClass
    public static void setup() throws IOException {
        TDigestTest.setup("merge");
    }

    protected DigestFactory factory(final double compression) {
        return new DigestFactory() {
            @Override
            public TDigest create() {
                return new MergingDigest(compression);
            }
        };
    }

    @Before
    public void testSetUp() {
        RandomUtils.useTestSeed();
    }

    @Override
    protected TDigest fromBytes(ByteBuffer bytes) {
        return MergingDigest.fromBytes(bytes);
    }

<<<<<<< HEAD
    @Test
    public void writeUniformAsymmetricScaleFunctionResults() {
        try {
            writeAsymmetricScaleFunctionResults(Distribution.UNIFORM);
        } catch (Exception e) {
            e.printStackTrace();
        }
    }

    @Test
    public void writeExponentialAsymmetricScaleFunctionResults() {
        try {
            writeAsymmetricScaleFunctionResults(Distribution.EXPONENTIAL);
        } catch (Exception e) {
            e.printStackTrace();
        }
    }

    private void writeAsymmetricScaleFunctionResults(Distribution distribution) throws Exception {

        List<ScaleFunction> scaleFcns = Arrays.asList(ScaleFunction.K_0, ScaleFunction.K_1,
                ScaleFunction.K_2, ScaleFunction.K_3, ScaleFunction.K_1_GLUED,
                ScaleFunction.K_2_GLUED, ScaleFunction.K_3_GLUED, ScaleFunction.K_QUADRATIC);

        int numTrials = 100;

        Map<String, Pair<ScaleFunction, Boolean>> digestParams = new HashMap<>();

        for (ScaleFunction fcn : scaleFcns) {
            if (fcn.toString().endsWith("GLUED") || fcn.toString().endsWith("QUADRATIC")) {
                digestParams.put(fcn.toString(), new Pair<>(fcn, false));
            } else {
                digestParams.put(fcn.toString() + "_USUAL", new Pair<>(fcn, false));
            }
        }
        writeSeveralDigestUniformResults(digestParams, numTrials, distribution,
            "../docs/asymmetric/data/merging/" + distribution.name() + "/");
    }

    private void writeSeveralDigestUniformResults(Map<String, Pair<ScaleFunction, Boolean>> digestParams,
        int numTrials, Distribution distribution, String writeLocation) throws Exception {

        int trialSize = 1_000_000;
        double compression = 100;
        double[] quants = new double[]{0.00001, 0.0001, 0.001, 0.01, 0.1,
                0.5, 0.9, 0.99, 0.999, 0.9999, 0.99999};

        Map<String, List<Integer>> centroidCounts= new HashMap<>();

        Map<String, List<List<Integer>>> centroidSequences= new HashMap<>();


        for (Map.Entry<String, Pair<ScaleFunction, Boolean>> entry : digestParams.entrySet()) {
            centroidCounts.put(entry.getKey(), new ArrayList<Integer>());
            centroidSequences.put(entry.getKey(), new ArrayList<List<Integer>>());
            try {
                Map<Double, List<String>> records = new HashMap<>();
                for (double q : quants) {
                    records.put(q, new ArrayList<String>());
                }
                for (int j = 0; j < numTrials; j++) {
                        MergingDigest digest = (MergingDigest) factory(compression).create();
                        digest.setScaleFunction(entry.getValue().getFirst());
                        digest.setUseAlternatingSort(entry.getValue().getSecond());
                        Random rand = new Random();
                        AbstractContinousDistribution gen;
                        if (distribution.equals(Distribution.UNIFORM)) {
                            gen = new Uniform(50, 51, rand);
                        } else if (distribution.equals(Distribution.EXPONENTIAL)) {
                            gen = new Exponential(5, rand);
                        } else throw new Exception("distribution not specified");
                        double[] data = new double[trialSize];
                        for (int i = 0; i < trialSize; i++) {
                            data[i] = gen.nextDouble();
                            digest.add(data[i]);
                        }
                        Arrays.sort(data);
                        digest.compress();
                        for (double q : quants) {
                            double x1 = Dist.quantile(q, data);
                            double q1 = Dist.cdf(x1, data);
                            double q2 = digest.cdf(x1);
                            records.get(q).add(String.valueOf(Math.abs(q1 - q2)) + "," +
                                    String.valueOf(Math.abs(q1 - q2) / Math.min(q, 1 - q)) + "\n");
                        }
                        centroidCounts.get(entry.getKey()).add(digest.centroids().size());

                        List<Integer> seq = new ArrayList<>();
                        for (Centroid c : digest.centroids()) {
                            seq.add(c.count());
                        }
                        centroidSequences.get(entry.getKey()).add(seq);
                }
                for (double q : quants) {
                    FileWriter csvWriter = new FileWriter(writeLocation + entry.getKey() + "_" + String.valueOf(q) + ".csv");
                    csvWriter.append("error_q,norm_error_q\n");
                    for (String obs : records.get(q)) {
                        csvWriter.append(obs);
                    }
                    csvWriter.flush();
                    csvWriter.close();
                }

                FileWriter csvWriter = new FileWriter(writeLocation + entry.getKey()  + "_centroid_counts.csv");
                csvWriter.append("centroid_count\n");
                for (Integer ct : centroidCounts.get(entry.getKey())) {
                    csvWriter.append(ct.toString()).append("\n");
                }
                csvWriter.flush();
                csvWriter.close();


                FileWriter csvWriter2 = new FileWriter(writeLocation + entry.getKey()  + "_centroid_sizes.csv");
                for (List<Integer> ct : centroidSequences.get(entry.getKey())) {
                    for (Integer c : ct) {
                        csvWriter2.append(c.toString()).append(",");
                    }
                    csvWriter2.append("\n");
                }
                csvWriter2.flush();
                csvWriter2.close();

            } catch (IOException e) {
                System.out.println(e.toString());
                return;
            }
        }
=======
    // This test came from PR#145 by github user pulver
    @Test
    public void testNanDueToBadInitialization() {
        int compression = 30;
        int factor = 5;
        MergingDigest md = new MergingDigest(compression, (factor + 1) * compression, compression);

        final int M = 10;
        List<MergingDigest> mds = new ArrayList<>();
        for (int i = 0; i < M; ++i) {
            mds.add(new MergingDigest(compression, (factor + 1) * compression, compression));
        }

        // Fill all digests with values (0,10,20,...,80).
        List<Double> raw = Lists.newArrayList();
        for (int i = 0; i < 9; ++i) {
            double x = 10 * i;
            md.add(x);
            raw.add(x);
            for (int j = 0; j < M; ++j) {
                mds.get(j).add(x);
                raw.add(x);
            }
        }
        Collections.sort(raw);

        // Merge all mds one at a time into md.
        for (int i = 0; i < M; ++i) {
            List<MergingDigest> singleton = new ArrayList<>();
            singleton.add(mds.get(i));
            md.add(singleton);
        }
//        md.add(mds);

//        Assert.assertFalse(Double.isNaN(md.quantile(0.01)));
        // Output
        System.out.printf("%4s\t%10s\t%10s\t%10s\t%10s\n", "q", "estimated", "actual", "error_cdf", "error_q");
        String dashes = "==========";

        System.out.printf("%4s\t%10s\t%10s\t%10s\t%10s\n", dashes.substring(0, 4), dashes, dashes, dashes, dashes);
        for (double q : new double[]{0.01, 0.05, 0.1, 0.25, 0.5, 0.75, 0.90, 0.95, 0.99}) {
            double est = md.quantile(q);
            double actual = Dist.quantile(q, raw);
            double qx = md.cdf(actual);
            Assert.assertEquals(q, qx, 0.08);
            Assert.assertEquals(est, actual, 3.5);
            System.out.printf("%4.2f\t%10.2f\t%10.2f\t%10.2f\t%10.2f\n", q, est, actual, Math.abs(est - actual), Math.abs(qx - q));
        }
    }


    /**
     * Verifies interpolation between a singleton and a larger centroid.
     */
    @Test
    public void singleMultiRange() {
        TDigest digest = factory(50).create();
        digest.setScaleFunction(ScaleFunction.K_0);
        for (int i = 0; i < 100; i++) {
            digest.add(1);
            digest.add(2);
            digest.add(3);
        }
        // this check is, of course true, but it also forces merging before we change scale
        assertTrue(digest.centroidCount() < 300);
        digest.add(0);
        // we now have a digest with a singleton first, then a heavier centroid next
        Iterator<Centroid> ix = digest.centroids().iterator();
        Centroid first = ix.next();
        Centroid second = ix.next();
        assertEquals(1, first.count());
        assertEquals(0, first.mean(), 0);
//        assertTrue(second.count() > 1);
        assertEquals(1.0, second.mean(), 0);

        assertEquals(0.5 / digest.size(), digest.cdf(0), 0);
        assertEquals(1.0 / digest.size(), digest.cdf(1e-10), 1e-10);
        assertEquals(1.0 / digest.size(), digest.cdf(0.25), 1e-10);
    }

    /**
     * Make sure that the first and last centroids have unit weight
     */
    @Test
    public void testSingletonsAtEnds() {
        TDigest d = new MergingDigest(50);
        d.recordAllData();
        Random gen = new Random(1);
        double[] data = new double[100];
        for (int i = 0; i < data.length; i++) {
            data[i] = Math.floor(gen.nextGaussian() * 3);
        }
        for (int i = 0; i < 100; i++) {
            for (double x : data) {
                d.add(x);
            }
        }
        int last = 0;
        for (Centroid centroid : d.centroids()) {
            if (last == 0) {
                assertEquals(1, centroid.count());
            }
            last = centroid.count();
        }
        assertEquals(1, last);
>>>>>>> eca1125a
    }
}<|MERGE_RESOLUTION|>--- conflicted
+++ resolved
@@ -29,21 +29,16 @@
 
 import org.apache.commons.math3.util.Pair;
 import org.apache.mahout.common.RandomUtils;
-<<<<<<< HEAD
 import org.apache.mahout.math.jet.random.AbstractContinousDistribution;
 import org.apache.mahout.math.jet.random.Exponential;
 import org.apache.mahout.math.jet.random.Uniform;
-=======
 import org.junit.Assert;
->>>>>>> eca1125a
 import org.junit.Before;
 import org.junit.BeforeClass;
 import org.junit.Test;
 import org.junit.Ignore;
 
-<<<<<<< HEAD
 import com.carrotsearch.randomizedtesting.annotations.Seed;
-=======
 import java.io.IOException;
 import java.nio.ByteBuffer;
 import java.util.ArrayList;
@@ -51,7 +46,6 @@
 import java.util.Iterator;
 import java.util.List;
 import java.util.Random;
->>>>>>> eca1125a
 
 //to freeze the tests with a particular seed, put the seed on the next line
 //@Seed("84527677CF03B566:A6FF596BDDB2D59D")
@@ -82,7 +76,6 @@
         return MergingDigest.fromBytes(bytes);
     }
 
-<<<<<<< HEAD
     @Test
     public void writeUniformAsymmetricScaleFunctionResults() {
         try {
@@ -210,7 +203,7 @@
                 return;
             }
         }
-=======
+    }
     // This test came from PR#145 by github user pulver
     @Test
     public void testNanDueToBadInitialization() {
@@ -225,7 +218,7 @@
         }
 
         // Fill all digests with values (0,10,20,...,80).
-        List<Double> raw = Lists.newArrayList();
+        List<Double> raw = new ArrayList<>();
         for (int i = 0; i < 9; ++i) {
             double x = 10 * i;
             md.add(x);
@@ -316,6 +309,5 @@
             last = centroid.count();
         }
         assertEquals(1, last);
->>>>>>> eca1125a
     }
 }