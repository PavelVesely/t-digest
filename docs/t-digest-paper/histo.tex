--- conflicted
+++ resolved
@@ -156,11 +156,7 @@
 \caption{Merging new data into a $t$-digest}
 \end{algorithm}
 
-<<<<<<< HEAD
-The run-time cost of the merge variant of the $t$-digest is a mixture of the frequent buffer inserts  and the rare periodic merges. The buffer inserts are very fast since they consist of an array write, index increment and an overflow test. The merges consist of the buffer sort and the merge itself. The merge involves a scan through both the buffer and the existing centroids plus a number of calls to $\sin^{-1}$ roughly equal to the size of the result and thus bounded by $2 \lceil \delta \rceil$. If $k_1$ is the input buffer size, the dominant costs are the sort and the $\sin^{-1}$ calls so the amortized cost per input value is roughly $C_1 \log k_1 + C_2 \lceil \delta \rceil / k_1$ where $C_1$ and $C_2$ are parameters representing the sort and $\sin^{-1}$ costs respectively. This overall amortized cost has a minimum where $k_1 \approx \delta\, C_2  / C_1$. The constant of proportionality should be determined by experiment, but micro-benchmarks indicate that $C_2 / C_1$ is in the range from $5$ to $20$ for a single core of an Intel i7 processor. In these micro-benchmarks, increasing the buffer size to $10 \lceil \delta \rceil$ dramatically improves the average speed but further buffer size increases have much less effect. It is difficult to build a high quality approximation of $\sin^-1$ without using other high cost functions such as a square root, but by limiting the range where the approximation is used to $q \in [\epsilon, 1-\epsilon]$, where $\epsilon \approx 0.01$, simple approximations are available and the amortized benefit is nearly the same. 
-=======
 The run-time cost of the merge variant of the $t$-digest is a mixture of the frequent buffer inserts  and the rare periodic merges. The buffer inserts are very fast since they consist of an array write, index increment and an overflow test. The merges consist of the buffer sort and the merge itself. The merge involves a scan through both the buffer and the existing centroids plus a number of calls to $\sin^{-1}$ roughly equal to the size of the result and thus bounded by $2 \lceil \delta \rceil$. If $k_1$ is the input buffer size, the dominant costs are the sort and the $\sin^{-1}$ calls so the amortized cost per input value is roughly $C_1 \log k_1 + C_2 \lceil \delta \rceil / k_1$ where $C_1$ and $C_2$ are parameters representing the sort and $\sin^{-1}$ costs respectively. This overall amortized cost has a minimum where $k_1 \approx \delta\, C_2  / C_1$. The constant of proportionality should be determined by experiment, but micro-benchmarks indicate that $C_2 / C_1$ is in the range from $5$ to $20$ for a single core of an Intel i7 processor. In these micro-benchmarks, increasing the buffer size to $10 \lceil \delta \rceil$ dramatically improves the average speed but further buffer size increases have much less effect. It is difficult to build a high quality approximation of $\sin^{-1}$ without using other high cost functions such as a square root, but by limiting the range where the approximation is used to $q \in [\epsilon, 1-\epsilon]$, where $\epsilon \approx 0.01$, simple approximations are available and the amortized benefit is nearly the same.
->>>>>>> 676332f3
 
 \subsection{The clustering variant}
 If we allow the buffer in the merging variant of the $t$-digest algorithm to contain just a single element so that merges take place every time a new point is added, the algorithm takes on a new character and becomes more like clustering than buffering and merging.
@@ -198,15 +194,11 @@
 \caption{Construction of a $t$-Digest by clustering}
 \end{algorithm}
 
-<<<<<<< HEAD
 In this algorithm, a centroid object contains a weighted sum and and a count from which the mean can easily be determined.  Alternately, the mean and the count can be kept and updated using Welford's method \cite{wiki:welford, knuth2welford, welford62}.
 
 The number of points assigned to each centroid is limited so that the new data point is never added to a centroid if the combination would exceed the $t$-digest size constraint. Pathological insertion orders, however, can cause the number of centroids to increase without bound because no comprehensive pass is made to merge existing centroids with each other. To take one problematic case, data presented in ascending order will cause each point will be the new extreme point. This new point can only be merged with one other point (the previous extreme point). Moreover, since the new point is an extreme the size limit will be severe. The result is an unbounded increase in the number of centroids each containing very few points.
 
 To deal with this explosion, whenever the number of centroids exceeds a heuristically chosen limit, the entire set of centroids is consolidated using the merge algorithm given in Algorithm \ref{alg:merge}.  
-=======
-In this algorithm, a centroid object contains a mean and a count.  Updating such an object with a new data-point $(x,w)$ is done using Welford's method \cite{wiki:welford, knuth2welford, welford62}.
->>>>>>> 676332f3
 
 \subsection{Alternative Size Bound}
 The use of $K$ size as a bound for centroids gives a bound with very nice properties when it comes to the size and accuracy of $t$-digest. The computation of $\sin^-1$, potentially more than once, for each new data point is, however, extremely expensive. The merging variant of the $t$-digest can amortize this cost over many insertions, but the clustering variant cannot. To achieve that amortization, the merging variant must maintain a sizable merge buffer.
@@ -256,9 +248,6 @@
 \vspace{0.4mm}
 \hrule
 \vspace{10mm}
-<<<<<<< HEAD
-Figure \ref{fig:gamma-sizes} shows actual centroid weights from multiple runs of this algorithm and for multiple distributions plotted against the ideal bound.
-=======
 
 \subsection{Alternative Size Bound}
 The use of $K$ size as a bound for centroids gives a bound with very nice properties when it comes to the size and accuracy of $t$-digest. The computation of $\sin^{-1}$ multiple times for each new data point is, however, extremely expensive. The merging variant of the $t$-digest can amortize this cost over many insertions, but the clustering variant cannot.
@@ -269,7 +258,6 @@
 
 In order to compute this sum quickly, the centroids can be stored in a data structure such as a balanced binary tree that keeps sums of each sub-tree.  For centroids with identical means, order of creation is used as a tie-breaker to allow an unambiguous ordering.  Figure \ref{fig:gamma-sizes} shows actual centroid weights from multiple runs of this algorithm and for multiple distributions plotted against the ideal bound.
 
->>>>>>> 676332f3
 \subsection{Ordered Inputs}
 The use of a bound on centroid size that becomes small for extreme values of $q$ is useful because it allows relative error to be bounded very tightly, but this bound may be problematic for some inputs.  If the values of $X$ are in ascending or descending order, then $C$ will contain as many centroids as values that have been observed.  This will happen because each new value of $X$ will always form a new centroid because $q(1-q)\approx0$.  To avoid this pathology, if the number of centroids becomes excessive, the set of centroids is collapsed by recursively applying the $t$-digest algorithm to the centroids themselves after randomizing the order of the centroids.  
 
